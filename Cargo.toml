--- conflicted
+++ resolved
@@ -30,14 +30,8 @@
 splitmut = "0.2"
 blake2 = "0.9"
 
-<<<<<<< HEAD
-bellman = { package = "bellman_ce", path = "../../bellman/plonk" }
-#bellman = { package = "bellman_ce", path = "../bellman" }
-# bellman = { package = "bellman_ce", git = "https://github.com/matter-labs/bellman", branch = "dev" }
-=======
 # bellman = { package = "bellman_ce", path = "../bellman" }
 bellman = { package = "bellman_ce", git = "https://github.com/matter-labs/bellman", branch = "dev" }
->>>>>>> 33434704
 blake2-rfc_bellman_edition = "0.0.1"
 #poseidon_hash = { path = "../poseidon_hash" }
 #poseidon_hash = {git = "https://github.com/shamatar/poseidon_hash.git"}
