--- conflicted
+++ resolved
@@ -153,11 +153,8 @@
     input: &[E::Fr]
 ) -> Vec<E::Fr> {
     assert!(input.len() > 0);
-<<<<<<< HEAD
-=======
     assert!(input.len() < 256);
     let input_len = input.len() as u64;
->>>>>>> 8361d076
     let mut state = vec![E::Fr::zero(); params.state_width() as usize];
     // specialized for input length
     let mut repr = <E::Fr as PrimeField>::Repr::default();
